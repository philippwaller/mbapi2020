--- conflicted
+++ resolved
@@ -7,13 +7,8 @@
 from homeassistant.const import (
     LENGTH_KILOMETERS,
     PERCENTAGE,
-<<<<<<< HEAD
-    SPEED_KILOMETERS_PER_HOUR,
-    Platform,
-=======
     Platform,
     SPEED_KILOMETERS_PER_HOUR
->>>>>>> 7397b94a
 )
 
 from homeassistant.helpers import (
@@ -156,10 +151,7 @@
 # ]
 
 BinarySensors = {
-<<<<<<< HEAD
-=======
-
->>>>>>> 7397b94a
+
     "liquidRangeCritical": [
         "Liquid Range Critical",
         None,
@@ -173,10 +165,7 @@
         False,
         None,
     ],
-<<<<<<< HEAD
-=======
-
->>>>>>> 7397b94a
+
     "warningbrakefluid": [
         "Low Brake Fluid Warning",
         None,
@@ -190,10 +179,7 @@
         False,
         None,
     ],
-<<<<<<< HEAD
-=======
-
->>>>>>> 7397b94a
+
     "warningwashwater": [
         "Low Wash Water Warning",
         None,
@@ -207,10 +193,7 @@
         False,
         None,
     ],
-<<<<<<< HEAD
-=======
-
->>>>>>> 7397b94a
+
     "warningcoolantlevellow": [
         "Low Coolant Level Warning",
         None,
@@ -224,10 +207,7 @@
         False,
         None,
     ],
-<<<<<<< HEAD
-=======
-
->>>>>>> 7397b94a
+
     "warningenginelight": [
         "Engine Light Warning",
         None,
@@ -239,21 +219,14 @@
             "warningbrakefluid",
             "warningwashwater",
             "warningcoolantlevellow",
-<<<<<<< HEAD
             "warninglowbattery",
-=======
-            "warninglowbattery"
->>>>>>> 7397b94a
         },
         "mdi:engine",
         "problem",
         False,
         None,
     ],
-<<<<<<< HEAD
-=======
-
->>>>>>> 7397b94a
+
     "parkbrakestatus": [
         "Park Brake Status",
         None,
@@ -261,22 +234,13 @@
         "parkbrakestatus",
         "value",
         None,
-<<<<<<< HEAD
         {"preWarningBrakeLiningWear"},
-=======
-        {
-            "preWarningBrakeLiningWear"
-        },
->>>>>>> 7397b94a
         "mdi:car-brake-parking",
         None,
         True,
         None,
     ],
-<<<<<<< HEAD
-=======
-
->>>>>>> 7397b94a
+
     "windowStatusOverall": [
         "Windows Closed",
         None,
@@ -288,21 +252,14 @@
             "windowstatusrearleft",
             "windowstatusrearright",
             "windowstatusfrontright",
-<<<<<<< HEAD
             "windowstatusfrontleft",
-=======
-            "windowstatusfrontleft"
->>>>>>> 7397b94a
         },
         "mdi:car-door",
         None,
         False,
         None,
     ],
-<<<<<<< HEAD
-=======
-
->>>>>>> 7397b94a
+
     "tirewarninglamp": [
         "Tire Warning",
         None,
@@ -324,21 +281,14 @@
             "tireTemperatureRearLeft",
             "tireTemperatureFrontRight",
             "tireTemperatureRearRight",
-<<<<<<< HEAD
             "tireTemperatureFrontLeft",
-=======
-            "tireTemperatureFrontLeft"
->>>>>>> 7397b94a
         },
         "mdi:car-tire-alert",
         "problem",
         False,
         None,
     ],
-<<<<<<< HEAD
-=======
-
->>>>>>> 7397b94a
+
     "remoteStartActive": [
         "Remote Start Active",
         None,
@@ -352,10 +302,7 @@
         False,
         None,
     ],
-<<<<<<< HEAD
-=======
-
->>>>>>> 7397b94a
+
     "engineState": [
         "Engine State",
         None,
